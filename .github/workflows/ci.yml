name: CI

on:
  push:
    branches: [main]
  pull_request:
    branches: [main]

env:
  NODE_VERSION: '18'
  PNPM_VERSION: '10.16.1'

jobs:
  ci:
    name: CI
    runs-on: ubuntu-latest

    strategy:
      matrix:
        node-version: [18, 20, 22]

    services:
      postgres:
        image: postgres:15
        env:
          POSTGRES_PASSWORD: test
          POSTGRES_USER: test
          POSTGRES_DB: test_db
        options: >-
          --health-cmd pg_isready
          --health-interval 10s
          --health-timeout 5s
          --health-retries 5
        ports:
          - 5432:5432

    steps:
      - name: Checkout code
        uses: actions/checkout@v4
        with:
          fetch-depth: 0 # Needed for Turbo cache

      - name: Setup Node.js ${{ matrix.node-version }}
        uses: actions/setup-node@v4
        with:
          node-version: ${{ matrix.node-version }}

      - name: Setup pnpm
        uses: pnpm/action-setup@v4
        with:
          version: ${{ env.PNPM_VERSION }}

      - name: Get pnpm store directory
        shell: bash
        run: |
          echo "STORE_PATH=$(pnpm store path --silent)" >> $GITHUB_ENV

      - name: Setup pnpm cache
        uses: actions/cache@v4
        with:
          path: ${{ env.STORE_PATH }}
          key: ${{ runner.os }}-pnpm-store-${{ hashFiles('**/pnpm-lock.yaml') }}
          restore-keys: |
            ${{ runner.os }}-pnpm-store-

      - name: Install dependencies
        run: pnpm install --frozen-lockfile
<<<<<<< HEAD
      - name: Decrypt environment
        run: pnpm env:decrypt:dev
=======
>>>>>>> 87bff730

      - name: Cache Prisma generated files
        uses: actions/cache@v4
        with:
          path: |
            packages/database/src/generated
            packages/database/dist/generated
            node_modules/.prisma
          key: ${{ runner.os }}-prisma-${{ hashFiles('packages/database/prisma/schema.prisma') }}
          restore-keys: |
            ${{ runner.os }}-prisma-

      - name: Setup environment variables
        run: |
          # Create .env.keys file from GitHub secrets
          echo "DOTENV_PRIVATE_KEY_DEV=${{ secrets.DOTENV_PRIVATE_KEY_DEV }}" > .env.keys
          echo "DOTENV_PRIVATE_KEY_PRODUCTION=${{ secrets.DOTENV_PRIVATE_KEY_PRODUCTION }}" >> .env.keys

          # Decrypt development environment for Prisma commands
          ./scripts/env-decrypt-dev.sh

          # Verify .env file was created
          if [ ! -f ".env.development.local" ]; then
            echo "Error: Failed to decrypt development environment"
            exit 1
          fi

      - name: Generate Prisma client
        run: pnpm db:generate

      - name: Push database schema
        run: pnpm db:push
        env:
          DATABASE_URL: postgresql://test:test@localhost:5432/test_db

      - name: Cache Turbo cache
        uses: actions/cache@v4
        with:
          path: .turbo
          key: ${{ runner.os }}-turbo-${{ hashFiles('**/package.json', '**/pnpm-lock.yaml') }}
          restore-keys: |
            ${{ runner.os }}-turbo-

      - name: Setup production environment variables
        run: |
          # Decrypt production environment for build
          ./scripts/env-decrypt-prod.sh

          # Verify .env file was created
          if [ ! -f ".env.production.local" ]; then
            echo "Error: Failed to decrypt production environment"
            exit 1
          fi

      - name: Build packages
        run: pnpm build

      - name: Lint packages
        run: pnpm lint

      - name: Check formatting
        run: pnpm format:check

      - name: Run tests
        run: pnpm test
        env:
          NODE_ENV: test
          DATABASE_URL: postgresql://test:test@localhost:5432/test_db

      - name: Upload build artifacts on failure
        if: failure()
        uses: actions/upload-artifact@v4
        with:
          name: build-artifacts-node-${{ matrix.node-version }}
          path: |
            apps/*/dist/
            packages/*/dist/
          retention-days: 7

      - name: Upload test results on failure
        if: failure()
        uses: actions/upload-artifact@v4
        with:
          name: test-results-node-${{ matrix.node-version }}
          path: |
            coverage/
            **/coverage/
          retention-days: 7

      - name: Upload logs on failure
        if: failure()
        uses: actions/upload-artifact@v4
        with:
          name: logs-node-${{ matrix.node-version }}
          path: |
            .turbo/
            **/*.log
          retention-days: 7

  # Separate job for database setup and integration tests
  database-tests:
    name: Database Tests
    runs-on: ubuntu-latest
    needs: ci

    services:
      postgres:
        image: postgres:15
        env:
          POSTGRES_PASSWORD: test
          POSTGRES_USER: test
          POSTGRES_DB: test_db
        options: >-
          --health-cmd pg_isready
          --health-interval 10s
          --health-timeout 5s
          --health-retries 5
        ports:
          - 5432:5432

    steps:
      - name: Checkout code
        uses: actions/checkout@v4

      - name: Setup Node.js
        uses: actions/setup-node@v4
        with:
          node-version: ${{ env.NODE_VERSION }}

      - name: Setup pnpm
        uses: pnpm/action-setup@v4
        with:
          version: ${{ env.PNPM_VERSION }}

      - name: Install dependencies
        run: pnpm install --frozen-lockfile

      - name: Setup environment variables for database tests
        run: |
          # Create .env.keys file from GitHub secrets
          echo "DOTENV_PRIVATE_KEY_DEV=${{ secrets.DOTENV_PRIVATE_KEY_DEV }}" > .env.keys
          echo "DOTENV_PRIVATE_KEY_PRODUCTION=${{ secrets.DOTENV_PRIVATE_KEY_PRODUCTION }}" >> .env.keys

          # Decrypt development environment for tests
          ./scripts/env-decrypt-dev.sh

          # Verify .env file was created
          if [ ! -f ".env.development.local" ]; then
            echo "Error: Failed to decrypt development environment"
            exit 1
          fi

      - name: Generate Prisma client
        run: pnpm db:generate

      - name: Push database schema
        run: pnpm db:push
        env:
          DATABASE_URL: postgresql://test:test@localhost:5432/test_db

      - name: Run database tests
        run: pnpm --filter=@bloxtr8/database test --passWithNoTests
        env:
          DATABASE_URL: postgresql://test:test@localhost:5432/test_db

      - name: Upload database test results
        if: failure()
        uses: actions/upload-artifact@v4
        with:
          name: database-test-results
          path: |
            packages/database/coverage/
            packages/database/dist/
          retention-days: 7<|MERGE_RESOLUTION|>--- conflicted
+++ resolved
@@ -65,11 +65,8 @@
 
       - name: Install dependencies
         run: pnpm install --frozen-lockfile
-<<<<<<< HEAD
       - name: Decrypt environment
         run: pnpm env:decrypt:dev
-=======
->>>>>>> 87bff730
 
       - name: Cache Prisma generated files
         uses: actions/cache@v4
@@ -97,6 +94,21 @@
             exit 1
           fi
 
+      - name: Setup environment variables
+        run: |
+          # Create .env.keys file from GitHub secrets
+          echo "DOTENV_PRIVATE_KEY_DEV=${{ secrets.DOTENV_PRIVATE_KEY_DEV }}" > .env.keys
+          echo "DOTENV_PRIVATE_KEY_PRODUCTION=${{ secrets.DOTENV_PRIVATE_KEY_PRODUCTION }}" >> .env.keys
+
+          # Decrypt development environment for Prisma commands
+          ./scripts/env-decrypt-dev.sh
+
+          # Verify .env file was created
+          if [ ! -f ".env.development.local" ]; then
+            echo "Error: Failed to decrypt development environment"
+            exit 1
+          fi
+
       - name: Generate Prisma client
         run: pnpm db:generate
 
@@ -112,6 +124,17 @@
           key: ${{ runner.os }}-turbo-${{ hashFiles('**/package.json', '**/pnpm-lock.yaml') }}
           restore-keys: |
             ${{ runner.os }}-turbo-
+
+      - name: Setup production environment variables
+        run: |
+          # Decrypt production environment for build
+          ./scripts/env-decrypt-prod.sh
+
+          # Verify .env file was created
+          if [ ! -f ".env.production.local" ]; then
+            echo "Error: Failed to decrypt production environment"
+            exit 1
+          fi
 
       - name: Setup production environment variables
         run: |
@@ -222,6 +245,21 @@
             exit 1
           fi
 
+      - name: Setup environment variables for database tests
+        run: |
+          # Create .env.keys file from GitHub secrets
+          echo "DOTENV_PRIVATE_KEY_DEV=${{ secrets.DOTENV_PRIVATE_KEY_DEV }}" > .env.keys
+          echo "DOTENV_PRIVATE_KEY_PRODUCTION=${{ secrets.DOTENV_PRIVATE_KEY_PRODUCTION }}" >> .env.keys
+
+          # Decrypt development environment for tests
+          ./scripts/env-decrypt-dev.sh
+
+          # Verify .env file was created
+          if [ ! -f ".env.development.local" ]; then
+            echo "Error: Failed to decrypt development environment"
+            exit 1
+          fi
+
       - name: Generate Prisma client
         run: pnpm db:generate
 
