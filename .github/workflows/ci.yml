name: CI

on:
  push:
    branches: [main]
  pull_request:
    branches: [main]

env:
  NODE_VERSION: '18'
  PNPM_VERSION: '10.16.1'

jobs:
  ci:
    name: CI
    runs-on: ubuntu-latest

    strategy:
      matrix:
        node-version: [18, 20, 22]

    services:
      postgres:
        image: postgres:15
        env:
          POSTGRES_PASSWORD: test
          POSTGRES_USER: test
          POSTGRES_DB: test_db
        options: >-
          --health-cmd pg_isready
          --health-interval 10s
          --health-timeout 5s
          --health-retries 5
        ports:
          - 5432:5432

    steps:
      - name: Checkout code
        uses: actions/checkout@v4
        with:
          fetch-depth: 0 # Needed for Turbo cache

      - name: Setup Node.js ${{ matrix.node-version }}
        uses: actions/setup-node@v4
        with:
          node-version: ${{ matrix.node-version }}

      - name: Setup pnpm
        uses: pnpm/action-setup@v4
        with:
          version: ${{ env.PNPM_VERSION }}

      - name: Get pnpm store directory
        shell: bash
        run: |
          echo "STORE_PATH=$(pnpm store path --silent)" >> $GITHUB_ENV

      - name: Setup pnpm cache
        uses: actions/cache@v4
        with:
          path: ${{ env.STORE_PATH }}
          key: ${{ runner.os }}-pnpm-store-${{ hashFiles('**/pnpm-lock.yaml') }}
          restore-keys: |
            ${{ runner.os }}-pnpm-store-

      - name: Install dependencies
        run: pnpm install --frozen-lockfile

      - name: Cache Prisma generated files
        uses: actions/cache@v4
        with:
          path: |
            packages/database/src/generated
            packages/database/dist/generated
            node_modules/.prisma
          key: ${{ runner.os }}-prisma-${{ hashFiles('packages/database/prisma/schema.prisma') }}
          restore-keys: |
            ${{ runner.os }}-prisma-

      - name: Setup development environment
        run: |
          # Copy encrypted development environment to .env
          cp .env.development .env

          # Debug: Check if we have the right private key
          echo "Checking private key format..."
          if [[ "${{ secrets.DOTENV_PRIVATE_KEY_DEV }}" == dotenv://* ]]; then
            echo "✓ Private key format looks correct"
          else
            echo "✗ Private key format looks wrong - should start with 'dotenv://'"
          fi

<<<<<<< HEAD
      - name: Setup environment variables
        run: |
          # Create .env.keys file from GitHub secrets
          echo "DOTENV_PRIVATE_KEY_DEV=${{ secrets.DOTENV_PRIVATE_KEY_DEV }}" > .env.keys
          echo "DOTENV_PRIVATE_KEY_PRODUCTION=${{ secrets.DOTENV_PRIVATE_KEY_PRODUCTION }}" >> .env.keys

          # Decrypt development environment for Prisma commands
          ./scripts/env-decrypt-dev.sh

          # Verify .env file was created
          if [ ! -f ".env.development.local" ]; then
            echo "Error: Failed to decrypt development environment"
            exit 1
          fi
=======
          echo "✓ Development environment setup complete"
>>>>>>> 5afcbc31

      - name: Generate Prisma client
        run: pnpm db:generate
        env:
          DOTENV_PRIVATE_KEY: ${{ secrets.DOTENV_PRIVATE_KEY_DEV }}

      - name: Push database schema
        run: pnpm db:push
        env:
<<<<<<< HEAD
          DATABASE_URL_PRISMA: postgresql://test:test@localhost:5432/test_db
=======
          DATABASE_URL: postgresql://test:test@localhost:5432/test_db
          DOTENV_PRIVATE_KEY: ${{ secrets.DOTENV_PRIVATE_KEY_DEV }}
>>>>>>> 5afcbc31

      - name: Cache Turbo cache
        uses: actions/cache@v4
        with:
          path: .turbo
          key: ${{ runner.os }}-turbo-${{ hashFiles('**/package.json', '**/pnpm-lock.yaml') }}
          restore-keys: |
            ${{ runner.os }}-turbo-

      - name: Setup production environment
        run: |
          # Copy encrypted production environment to .env
          cp .env.production .env

          echo "✓ Production environment setup complete"

      - name: Setup production environment variables
        run: |
          # Decrypt production environment for build
          ./scripts/env-decrypt-prod.sh

          # Verify .env file was created
          if [ ! -f ".env.production.local" ]; then
            echo "Error: Failed to decrypt production environment"
            exit 1
          fi

      - name: Build packages
        run: pnpm build
        env:
          DOTENV_PRIVATE_KEY: ${{ secrets.DOTENV_PRIVATE_KEY_PRODUCTION }}

      - name: Lint packages
        run: pnpm lint

      - name: Check formatting
        run: pnpm format:check

      - name: Setup test environment
        run: |
          # Copy encrypted development environment to .env.development.local
          cp .env.development .env.development.local

          echo "✓ Test environment setup complete"

      - name: Run tests
        run: pnpm test
        env:
          NODE_ENV: test
          DATABASE_URL: postgresql://test:test@localhost:5432/test_db
          DOTENV_PRIVATE_KEY: ${{ secrets.DOTENV_PRIVATE_KEY_DEV }}

      - name: Upload build artifacts on failure
        if: failure()
        uses: actions/upload-artifact@v4
        with:
          name: build-artifacts-node-${{ matrix.node-version }}
          path: |
            apps/*/dist/
            packages/*/dist/
          retention-days: 7

      - name: Upload test results on failure
        if: failure()
        uses: actions/upload-artifact@v4
        with:
          name: test-results-node-${{ matrix.node-version }}
          path: |
            coverage/
            **/coverage/
          retention-days: 7

      - name: Upload logs on failure
        if: failure()
        uses: actions/upload-artifact@v4
        with:
          name: logs-node-${{ matrix.node-version }}
          path: |
            .turbo/
            **/*.log
          retention-days: 7

  # Separate job for database setup and integration tests
  database-tests:
    name: Database Tests
    runs-on: ubuntu-latest
    needs: ci

    services:
      postgres:
        image: postgres:15
        env:
          POSTGRES_PASSWORD: test
          POSTGRES_USER: test
          POSTGRES_DB: test_db
        options: >-
          --health-cmd pg_isready
          --health-interval 10s
          --health-timeout 5s
          --health-retries 5
        ports:
          - 5432:5432

    steps:
      - name: Checkout code
        uses: actions/checkout@v4

      - name: Setup Node.js
        uses: actions/setup-node@v4
        with:
          node-version: ${{ env.NODE_VERSION }}

      - name: Setup pnpm
        uses: pnpm/action-setup@v4
        with:
          version: ${{ env.PNPM_VERSION }}

      - name: Install dependencies
        run: pnpm install --frozen-lockfile

      - name: Setup development environment for database tests
        run: |
          # Copy encrypted development environment to .env
          cp .env.development .env

          echo "✓ Development environment setup complete"

      - name: Setup environment variables for database tests
        run: |
          # Create .env.keys file from GitHub secrets
          echo "DOTENV_PRIVATE_KEY_DEV=${{ secrets.DOTENV_PRIVATE_KEY_DEV }}" > .env.keys
          echo "DOTENV_PRIVATE_KEY_PRODUCTION=${{ secrets.DOTENV_PRIVATE_KEY_PRODUCTION }}" >> .env.keys

          # Decrypt development environment for tests
          ./scripts/env-decrypt-dev.sh

          # Verify .env file was created
          if [ ! -f ".env.development.local" ]; then
            echo "Error: Failed to decrypt development environment"
            exit 1
          fi

      - name: Generate Prisma client
        run: pnpm db:generate
        env:
          DOTENV_PRIVATE_KEY: ${{ secrets.DOTENV_PRIVATE_KEY_DEV }}

      - name: Push database schema
        run: pnpm db:push
        env:
<<<<<<< HEAD
          DATABASE_URL_PRISMA: postgresql://test:test@localhost:5432/test_db
=======
          DATABASE_URL: postgresql://test:test@localhost:5432/test_db
          DOTENV_PRIVATE_KEY: ${{ secrets.DOTENV_PRIVATE_KEY_DEV }}
>>>>>>> 5afcbc31

      - name: Run database tests
        run: pnpm --filter=@bloxtr8/database test --passWithNoTests
        env:
<<<<<<< HEAD
          DATABASE_URL_PRISMA: postgresql://test:test@localhost:5432/test_db
=======
          DATABASE_URL: postgresql://test:test@localhost:5432/test_db
          DOTENV_PRIVATE_KEY: ${{ secrets.DOTENV_PRIVATE_KEY_DEV }}
>>>>>>> 5afcbc31

      - name: Upload database test results
        if: failure()
        uses: actions/upload-artifact@v4
        with:
          name: database-test-results
          path: |
            packages/database/coverage/
            packages/database/dist/
          retention-days: 7<|MERGE_RESOLUTION|>--- conflicted
+++ resolved
@@ -90,24 +90,7 @@
             echo "✗ Private key format looks wrong - should start with 'dotenv://'"
           fi
 
-<<<<<<< HEAD
-      - name: Setup environment variables
-        run: |
-          # Create .env.keys file from GitHub secrets
-          echo "DOTENV_PRIVATE_KEY_DEV=${{ secrets.DOTENV_PRIVATE_KEY_DEV }}" > .env.keys
-          echo "DOTENV_PRIVATE_KEY_PRODUCTION=${{ secrets.DOTENV_PRIVATE_KEY_PRODUCTION }}" >> .env.keys
-
-          # Decrypt development environment for Prisma commands
-          ./scripts/env-decrypt-dev.sh
-
-          # Verify .env file was created
-          if [ ! -f ".env.development.local" ]; then
-            echo "Error: Failed to decrypt development environment"
-            exit 1
-          fi
-=======
           echo "✓ Development environment setup complete"
->>>>>>> 5afcbc31
 
       - name: Generate Prisma client
         run: pnpm db:generate
@@ -117,12 +100,8 @@
       - name: Push database schema
         run: pnpm db:push
         env:
-<<<<<<< HEAD
-          DATABASE_URL_PRISMA: postgresql://test:test@localhost:5432/test_db
-=======
-          DATABASE_URL: postgresql://test:test@localhost:5432/test_db
-          DOTENV_PRIVATE_KEY: ${{ secrets.DOTENV_PRIVATE_KEY_DEV }}
->>>>>>> 5afcbc31
+          DATABASE_URL: postgresql://test:test@localhost:5432/test_db
+          DOTENV_PRIVATE_KEY: ${{ secrets.DOTENV_PRIVATE_KEY_DEV }}
 
       - name: Cache Turbo cache
         uses: actions/cache@v4
@@ -138,17 +117,6 @@
           cp .env.production .env
 
           echo "✓ Production environment setup complete"
-
-      - name: Setup production environment variables
-        run: |
-          # Decrypt production environment for build
-          ./scripts/env-decrypt-prod.sh
-
-          # Verify .env file was created
-          if [ ! -f ".env.production.local" ]; then
-            echo "Error: Failed to decrypt production environment"
-            exit 1
-          fi
 
       - name: Build packages
         run: pnpm build
@@ -250,21 +218,6 @@
 
           echo "✓ Development environment setup complete"
 
-      - name: Setup environment variables for database tests
-        run: |
-          # Create .env.keys file from GitHub secrets
-          echo "DOTENV_PRIVATE_KEY_DEV=${{ secrets.DOTENV_PRIVATE_KEY_DEV }}" > .env.keys
-          echo "DOTENV_PRIVATE_KEY_PRODUCTION=${{ secrets.DOTENV_PRIVATE_KEY_PRODUCTION }}" >> .env.keys
-
-          # Decrypt development environment for tests
-          ./scripts/env-decrypt-dev.sh
-
-          # Verify .env file was created
-          if [ ! -f ".env.development.local" ]; then
-            echo "Error: Failed to decrypt development environment"
-            exit 1
-          fi
-
       - name: Generate Prisma client
         run: pnpm db:generate
         env:
@@ -273,22 +226,14 @@
       - name: Push database schema
         run: pnpm db:push
         env:
-<<<<<<< HEAD
-          DATABASE_URL_PRISMA: postgresql://test:test@localhost:5432/test_db
-=======
-          DATABASE_URL: postgresql://test:test@localhost:5432/test_db
-          DOTENV_PRIVATE_KEY: ${{ secrets.DOTENV_PRIVATE_KEY_DEV }}
->>>>>>> 5afcbc31
+          DATABASE_URL: postgresql://test:test@localhost:5432/test_db
+          DOTENV_PRIVATE_KEY: ${{ secrets.DOTENV_PRIVATE_KEY_DEV }}
 
       - name: Run database tests
         run: pnpm --filter=@bloxtr8/database test --passWithNoTests
         env:
-<<<<<<< HEAD
-          DATABASE_URL_PRISMA: postgresql://test:test@localhost:5432/test_db
-=======
-          DATABASE_URL: postgresql://test:test@localhost:5432/test_db
-          DOTENV_PRIVATE_KEY: ${{ secrets.DOTENV_PRIVATE_KEY_DEV }}
->>>>>>> 5afcbc31
+          DATABASE_URL: postgresql://test:test@localhost:5432/test_db
+          DOTENV_PRIVATE_KEY: ${{ secrets.DOTENV_PRIVATE_KEY_DEV }}
 
       - name: Upload database test results
         if: failure()
