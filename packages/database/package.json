{
  "name": "@bloxtr8/database",
  "version": "1.0.0",
  "description": "Bloxtr8 Prisma database package",
  "type": "module",
  "main": "dist/index.js",
  "types": "dist/index.d.ts",
  "scripts": {
    "generate": "prisma generate",
    "push": "prisma db push",
    "migrate": "prisma migrate dev",
    "studio": "prisma studio",
    "reset": "prisma migrate reset",
    "format": "prisma format",
<<<<<<< HEAD
    "build": "prisma generate && tsc --build",
=======
    "build": "tsc --build",
>>>>>>> a1ce1875
    "test": "jest --passWithNoTests",
    "lint": "eslint src --ext .ts,.tsx",
    "seed": "tsc -p tsconfig.json && node dist/seed.js",
    "lint:fix": "eslint src --ext .ts,.tsx --fix"
  },
  "dependencies": {
    "@bloxtr8/types": "workspace:*",
    "@prisma/client": "^6.16.2",
    "prisma": "^6.16.2"
  },
  "devDependencies": {
    "@bloxtr8/eslint-config": "workspace:*",
    "@types/jest": "^29.5.8",
    "@types/node": "^20.10.5",
    "jest": "^29.7.0",
    "typescript": "^5.3.3"
  }
}<|MERGE_RESOLUTION|>--- conflicted
+++ resolved
@@ -12,11 +12,9 @@
     "studio": "prisma studio",
     "reset": "prisma migrate reset",
     "format": "prisma format",
-<<<<<<< HEAD
+
     "build": "prisma generate && tsc --build",
-=======
-    "build": "tsc --build",
->>>>>>> a1ce1875
+
     "test": "jest --passWithNoTests",
     "lint": "eslint src --ext .ts,.tsx",
     "seed": "tsc -p tsconfig.json && node dist/seed.js",
