<<<<<<< HEAD
// import { type Client, EmbedBuilder } from 'discord.js';

// import { sendDMWithEmbed } from '../utils/dmHelper.js';

// interface LinkEvent {
//   id: string;
//   userId: string;
//   providerId: string;
//   accountId: string;
//   notified: boolean;
//   createdAt: string;
//   user: {
//     id: string;
//     name: string | null;
//     accounts: Array<{
//       accountId: string;
//     }>;
//   };
// }

// interface LinkEventsResponse {
//   success: boolean;
//   events: LinkEvent[];
// }

// export class LinkNotificationService {
//   private client: Client;
//   private apiBaseUrl: string;
//   private intervalId: ReturnType<typeof setInterval> | null = null;
//   private isRunning = false;

//   constructor(client: Client, apiBaseUrl: string) {
//     this.client = client;
//     this.apiBaseUrl = apiBaseUrl;
//   }

//   /**
//    * Start the link notification service
//    * @param intervalMs - Polling interval in milliseconds (default: 30 seconds)
//    */
//   start(intervalMs: number = 30000): void {
//     if (this.isRunning) {
//       console.warn('Link notification service is already running');
//       return;
//     }

//     this.isRunning = true;
//     this.intervalId = setInterval(() => {
//       this.checkForLinkEvents().catch(error => {
//         console.error('Error in link notification service:', error);
//       });
//     }, intervalMs);

//     console.log(
//       `✅ Link notification service started (polling every ${intervalMs / 1000}s)`
//     );

//     // Run an initial check immediately
//     this.checkForLinkEvents().catch(error => {
//       console.error('Error in initial link notification check:', error);
//     });
//   }

//   /**
//    * Stop the link notification service
//    */
//   stop(): void {
//     if (!this.isRunning) {
//       return;
//     }

//     if (this.intervalId) {
//       clearInterval(this.intervalId);
//       this.intervalId = null;
//     }

//     this.isRunning = false;
//     console.log('🛑 Link notification service stopped');
//   }

//   /**
//    * Check for pending link events and send notifications
//    */
//   private async checkForLinkEvents(): Promise<void> {
//     try {
//       const response = await fetch(
//         `${this.apiBaseUrl}/api/users/link-events/pending?limit=10`,
//         {
//           method: 'GET',
//           headers: {
//             'Content-Type': 'application/json',
//           },
//           signal: AbortSignal.timeout(10000), // 10 second timeout
//         }
//       );

//       if (!response.ok) {
//         console.error(
//           `Failed to fetch link events: ${response.status} ${response.statusText}`
//         );
//         return;
//       }

//       const data = (await response.json()) as LinkEventsResponse;

//       if (!data.success || !data.events || data.events.length === 0) {
//         return; // No events to process
//       }

//       console.log(`📬 Processing ${data.events.length} link notification(s)`);

//       // Process each link event
//       for (const event of data.events) {
//         await this.processLinkEvent(event);
//       }
//     } catch (error) {
//       console.error('Error checking for link events:', error);
//     }
//   }

//   /**
//    * Process a single link event and send notification
//    */
//   private async processLinkEvent(event: LinkEvent): Promise<void> {
//     try {
//       // Get Discord user ID from the user's accounts
//       // The API already filters for Discord accounts, so we should have at least one
//       const discordAccount = event.user.accounts.find(
//         acc => acc.accountId // This is the Discord ID
//       );

//       if (!discordAccount) {
//         console.warn(`No Discord account found for user ${event.userId}`);
//         await this.markEventAsNotified(event.id);
//         return;
//       }

//       const discordUserId = discordAccount.accountId;
//       const discordUser = await this.client.users.fetch(discordUserId);

//       if (!discordUser) {
//         console.warn(`Discord user not found: ${discordUserId}`);
//         await this.markEventAsNotified(event.id);
//         return;
//       }

//       // Create success notification embed
//       const embed = new EmbedBuilder()
//         .setColor(0x00d4aa)
//         .setTitle('🎉 Roblox Account Linked!')
//         .setDescription(
//           '**Your Roblox account has been successfully connected to Bloxtr8!**'
//         )
//         .setThumbnail(discordUser.displayAvatarURL())
//         .addFields(
//           {
//             name: '🔗 **Connected Account**',
//             value: `Roblox ID: \`${event.accountId}\``,
//             inline: true,
//           },
//           {
//             name: '✅ **Status**',
//             value: '**Account verified and ready for trading**',
//             inline: true,
//           },
//           {
//             name: "🚀 **What's Next?**",
//             value:
//               '• Create listings with `/listing create`\n• Browse marketplace\n• Start trading securely',
//             inline: false,
//           }
//         )
//         .setFooter({
//           text: '🛡️ Bloxtr8 • Secure Trading Platform',
//           iconURL:
//             'https://cdn.discordapp.com/attachments/1234567890/1234567890/bloxtr8-logo.png',
//         })
//         .setTimestamp();

//       // Send DM notification
//       const dmResult = await sendDMWithEmbed(discordUser, embed);

//       if (dmResult.success) {
//         console.log(
//           `✅ Sent link notification to user ${discordUser.username} (${discordUserId})`
//         );
//       } else {
//         console.warn(
//           `⚠️ Failed to send link notification to user ${discordUser.username}: ${dmResult.error}`
//         );
//         // Still mark as notified to avoid retrying indefinitely
//       }

//       // Mark event as notified regardless of DM success
//       await this.markEventAsNotified(event.id);
//     } catch (error) {
//       console.error(`Error processing link event ${event.id}:`, error);
//       // Mark as notified to prevent infinite retries
//       await this.markEventAsNotified(event.id);
//     }
//   }

//   /**
//    * Mark a link event as notified
//    */
//   private async markEventAsNotified(eventId: string): Promise<void> {
//     try {
//       const response = await fetch(
//         `${this.apiBaseUrl}/api/users/link-events/${eventId}/notify`,
//         {
//           method: 'POST',
//           headers: {
//             'Content-Type': 'application/json',
//           },
//           signal: AbortSignal.timeout(5000), // 5 second timeout
//         }
//       );

//       if (!response.ok) {
//         console.error(
//           `Failed to mark event ${eventId} as notified: ${response.status}`
//         );
//       }
//     } catch (error) {
//       console.error(`Error marking event ${eventId} as notified:`, error);
//     }
//   }

//   /**
//    * Get service status
//    */
//   getStatus(): { isRunning: boolean; intervalMs?: number } {
//     return {
//       isRunning: this.isRunning,
//     };
//   }
// }
=======
import { type Client, EmbedBuilder } from 'discord.js';

import { sendDMWithEmbed } from '../utils/dmHelper.js';

interface LinkEvent {
  id: string;
  userId: string;
  providerId: string;
  accountId: string;
  notified: boolean;
  createdAt: string;
  user: {
    id: string;
    name: string | null;
    accounts: Array<{
      accountId: string;
    }>;
  };
}

interface LinkEventsResponse {
  success: boolean;
  events: LinkEvent[];
}

export class LinkNotificationService {
  private client: Client;
  private apiBaseUrl: string;
  private intervalId: ReturnType<typeof setInterval> | null = null;
  private isRunning = false;

  constructor(client: Client, apiBaseUrl: string) {
    this.client = client;
    this.apiBaseUrl = apiBaseUrl;
  }

  /**
   * Start the link notification service
   * @param intervalMs - Polling interval in milliseconds (default: 30 seconds)
   */
  start(intervalMs: number = 30000): void {
    if (this.isRunning) {
      console.warn('Link notification service is already running');
      return;
    }

    this.isRunning = true;
    this.intervalId = setInterval(() => {
      this.checkForLinkEvents().catch(error => {
        console.error('Error in link notification service:', error);
      });
    }, intervalMs);

    console.log(
      `✅ Link notification service started (polling every ${intervalMs / 1000}s)`
    );

    // Run an initial check immediately
    this.checkForLinkEvents().catch(error => {
      console.error('Error in initial link notification check:', error);
    });
  }

  /**
   * Stop the link notification service
   */
  stop(): void {
    if (!this.isRunning) {
      return;
    }

    if (this.intervalId) {
      clearInterval(this.intervalId);
      this.intervalId = null;
    }

    this.isRunning = false;
    console.log('🛑 Link notification service stopped');
  }

  /**
   * Check for pending link events and send notifications
   */
  private async checkForLinkEvents(): Promise<void> {
    try {
      const response = await fetch(
        `${this.apiBaseUrl}/api/users/link-events/pending?limit=10`,
        {
          method: 'GET',
          headers: {
            'Content-Type': 'application/json',
          },
          signal: AbortSignal.timeout(10000), // 10 second timeout
        }
      );

      if (!response.ok) {
        // Suppress 429 (Too Many Requests) errors - these are expected during rate limiting
        if (response.status === 429) {
          return;
        }
        console.error(
          `Failed to fetch link events: ${response.status} ${response.statusText}`
        );
        return;
      }

      const data = (await response.json()) as LinkEventsResponse;

      if (!data.success || !data.events || data.events.length === 0) {
        return; // No events to process
      }

      console.log(`📬 Processing ${data.events.length} link notification(s)`);

      // Process each link event
      for (const event of data.events) {
        await this.processLinkEvent(event);
      }
    } catch (error: any) {
      // Suppress connection errors when API server is not available
      if (
        error?.cause?.code === 'ECONNREFUSED' ||
        error?.code === 'ECONNREFUSED'
      ) {
        // Silently ignore connection refused errors (API server not ready)
        return;
      }
      console.error('Error checking for link events:', error);
    }
  }

  /**
   * Process a single link event and send notification
   */
  private async processLinkEvent(event: LinkEvent): Promise<void> {
    try {
      // Get Discord user ID from the user's accounts
      // The API already filters for Discord accounts, so we should have at least one
      const discordAccount = event.user.accounts.find(
        acc => acc.accountId // This is the Discord ID
      );

      if (!discordAccount) {
        console.warn(`No Discord account found for user ${event.userId}`);
        await this.markEventAsNotified(event.id);
        return;
      }

      const discordUserId = discordAccount.accountId;
      const discordUser = await this.client.users.fetch(discordUserId);

      if (!discordUser) {
        console.warn(`Discord user not found: ${discordUserId}`);
        await this.markEventAsNotified(event.id);
        return;
      }

      // Create success notification embed
      const embed = new EmbedBuilder()
        .setColor(0x00d4aa)
        .setTitle('🎉 Roblox Account Linked!')
        .setDescription(
          '**Your Roblox account has been successfully connected to Bloxtr8!**'
        )
        .setThumbnail(discordUser.displayAvatarURL())
        .addFields(
          {
            name: '🔗 **Connected Account**',
            value: `Roblox ID: \`${event.accountId}\``,
            inline: true,
          },
          {
            name: '✅ **Status**',
            value: '**Account verified and ready for trading**',
            inline: true,
          },
          {
            name: "🚀 **What's Next?**",
            value:
              '• Create listings with `/listing create`\n• Browse marketplace\n• Start trading securely',
            inline: false,
          }
        )
        .setFooter({
          text: '🛡️ Bloxtr8 • Secure Trading Platform',
          iconURL:
            'https://cdn.discordapp.com/attachments/1234567890/1234567890/bloxtr8-logo.png',
        })
        .setTimestamp();

      // Send DM notification
      const dmResult = await sendDMWithEmbed(discordUser, embed);

      if (dmResult.success) {
        console.log(
          `✅ Sent link notification to user ${discordUser.username} (${discordUserId})`
        );
      } else {
        console.warn(
          `⚠️ Failed to send link notification to user ${discordUser.username}: ${dmResult.error}`
        );
        // Still mark as notified to avoid retrying indefinitely
      }

      // Mark event as notified regardless of DM success
      await this.markEventAsNotified(event.id);
    } catch (error) {
      console.error(`Error processing link event ${event.id}:`, error);
      // Mark as notified to prevent infinite retries
      await this.markEventAsNotified(event.id);
    }
  }

  /**
   * Mark a link event as notified
   */
  private async markEventAsNotified(eventId: string): Promise<void> {
    try {
      const response = await fetch(
        `${this.apiBaseUrl}/api/users/link-events/${eventId}/notify`,
        {
          method: 'POST',
          headers: {
            'Content-Type': 'application/json',
          },
          signal: AbortSignal.timeout(5000), // 5 second timeout
        }
      );

      if (!response.ok) {
        console.error(
          `Failed to mark event ${eventId} as notified: ${response.status}`
        );
      }
    } catch (error) {
      console.error(`Error marking event ${eventId} as notified:`, error);
    }
  }

  /**
   * Get service status
   */
  getStatus(): { isRunning: boolean; intervalMs?: number } {
    return {
      isRunning: this.isRunning,
    };
  }
}
>>>>>>> 854e0f4b
<|MERGE_RESOLUTION|>--- conflicted
+++ resolved
@@ -1,4 +1,3 @@
-<<<<<<< HEAD
 // import { type Client, EmbedBuilder } from 'discord.js';
 
 // import { sendDMWithEmbed } from '../utils/dmHelper.js';
@@ -95,244 +94,6 @@
 //         }
 //       );
 
-//       if (!response.ok) {
-//         console.error(
-//           `Failed to fetch link events: ${response.status} ${response.statusText}`
-//         );
-//         return;
-//       }
-
-//       const data = (await response.json()) as LinkEventsResponse;
-
-//       if (!data.success || !data.events || data.events.length === 0) {
-//         return; // No events to process
-//       }
-
-//       console.log(`📬 Processing ${data.events.length} link notification(s)`);
-
-//       // Process each link event
-//       for (const event of data.events) {
-//         await this.processLinkEvent(event);
-//       }
-//     } catch (error) {
-//       console.error('Error checking for link events:', error);
-//     }
-//   }
-
-//   /**
-//    * Process a single link event and send notification
-//    */
-//   private async processLinkEvent(event: LinkEvent): Promise<void> {
-//     try {
-//       // Get Discord user ID from the user's accounts
-//       // The API already filters for Discord accounts, so we should have at least one
-//       const discordAccount = event.user.accounts.find(
-//         acc => acc.accountId // This is the Discord ID
-//       );
-
-//       if (!discordAccount) {
-//         console.warn(`No Discord account found for user ${event.userId}`);
-//         await this.markEventAsNotified(event.id);
-//         return;
-//       }
-
-//       const discordUserId = discordAccount.accountId;
-//       const discordUser = await this.client.users.fetch(discordUserId);
-
-//       if (!discordUser) {
-//         console.warn(`Discord user not found: ${discordUserId}`);
-//         await this.markEventAsNotified(event.id);
-//         return;
-//       }
-
-//       // Create success notification embed
-//       const embed = new EmbedBuilder()
-//         .setColor(0x00d4aa)
-//         .setTitle('🎉 Roblox Account Linked!')
-//         .setDescription(
-//           '**Your Roblox account has been successfully connected to Bloxtr8!**'
-//         )
-//         .setThumbnail(discordUser.displayAvatarURL())
-//         .addFields(
-//           {
-//             name: '🔗 **Connected Account**',
-//             value: `Roblox ID: \`${event.accountId}\``,
-//             inline: true,
-//           },
-//           {
-//             name: '✅ **Status**',
-//             value: '**Account verified and ready for trading**',
-//             inline: true,
-//           },
-//           {
-//             name: "🚀 **What's Next?**",
-//             value:
-//               '• Create listings with `/listing create`\n• Browse marketplace\n• Start trading securely',
-//             inline: false,
-//           }
-//         )
-//         .setFooter({
-//           text: '🛡️ Bloxtr8 • Secure Trading Platform',
-//           iconURL:
-//             'https://cdn.discordapp.com/attachments/1234567890/1234567890/bloxtr8-logo.png',
-//         })
-//         .setTimestamp();
-
-//       // Send DM notification
-//       const dmResult = await sendDMWithEmbed(discordUser, embed);
-
-//       if (dmResult.success) {
-//         console.log(
-//           `✅ Sent link notification to user ${discordUser.username} (${discordUserId})`
-//         );
-//       } else {
-//         console.warn(
-//           `⚠️ Failed to send link notification to user ${discordUser.username}: ${dmResult.error}`
-//         );
-//         // Still mark as notified to avoid retrying indefinitely
-//       }
-
-//       // Mark event as notified regardless of DM success
-//       await this.markEventAsNotified(event.id);
-//     } catch (error) {
-//       console.error(`Error processing link event ${event.id}:`, error);
-//       // Mark as notified to prevent infinite retries
-//       await this.markEventAsNotified(event.id);
-//     }
-//   }
-
-//   /**
-//    * Mark a link event as notified
-//    */
-//   private async markEventAsNotified(eventId: string): Promise<void> {
-//     try {
-//       const response = await fetch(
-//         `${this.apiBaseUrl}/api/users/link-events/${eventId}/notify`,
-//         {
-//           method: 'POST',
-//           headers: {
-//             'Content-Type': 'application/json',
-//           },
-//           signal: AbortSignal.timeout(5000), // 5 second timeout
-//         }
-//       );
-
-//       if (!response.ok) {
-//         console.error(
-//           `Failed to mark event ${eventId} as notified: ${response.status}`
-//         );
-//       }
-//     } catch (error) {
-//       console.error(`Error marking event ${eventId} as notified:`, error);
-//     }
-//   }
-
-//   /**
-//    * Get service status
-//    */
-//   getStatus(): { isRunning: boolean; intervalMs?: number } {
-//     return {
-//       isRunning: this.isRunning,
-//     };
-//   }
-// }
-=======
-import { type Client, EmbedBuilder } from 'discord.js';
-
-import { sendDMWithEmbed } from '../utils/dmHelper.js';
-
-interface LinkEvent {
-  id: string;
-  userId: string;
-  providerId: string;
-  accountId: string;
-  notified: boolean;
-  createdAt: string;
-  user: {
-    id: string;
-    name: string | null;
-    accounts: Array<{
-      accountId: string;
-    }>;
-  };
-}
-
-interface LinkEventsResponse {
-  success: boolean;
-  events: LinkEvent[];
-}
-
-export class LinkNotificationService {
-  private client: Client;
-  private apiBaseUrl: string;
-  private intervalId: ReturnType<typeof setInterval> | null = null;
-  private isRunning = false;
-
-  constructor(client: Client, apiBaseUrl: string) {
-    this.client = client;
-    this.apiBaseUrl = apiBaseUrl;
-  }
-
-  /**
-   * Start the link notification service
-   * @param intervalMs - Polling interval in milliseconds (default: 30 seconds)
-   */
-  start(intervalMs: number = 30000): void {
-    if (this.isRunning) {
-      console.warn('Link notification service is already running');
-      return;
-    }
-
-    this.isRunning = true;
-    this.intervalId = setInterval(() => {
-      this.checkForLinkEvents().catch(error => {
-        console.error('Error in link notification service:', error);
-      });
-    }, intervalMs);
-
-    console.log(
-      `✅ Link notification service started (polling every ${intervalMs / 1000}s)`
-    );
-
-    // Run an initial check immediately
-    this.checkForLinkEvents().catch(error => {
-      console.error('Error in initial link notification check:', error);
-    });
-  }
-
-  /**
-   * Stop the link notification service
-   */
-  stop(): void {
-    if (!this.isRunning) {
-      return;
-    }
-
-    if (this.intervalId) {
-      clearInterval(this.intervalId);
-      this.intervalId = null;
-    }
-
-    this.isRunning = false;
-    console.log('🛑 Link notification service stopped');
-  }
-
-  /**
-   * Check for pending link events and send notifications
-   */
-  private async checkForLinkEvents(): Promise<void> {
-    try {
-      const response = await fetch(
-        `${this.apiBaseUrl}/api/users/link-events/pending?limit=10`,
-        {
-          method: 'GET',
-          headers: {
-            'Content-Type': 'application/json',
-          },
-          signal: AbortSignal.timeout(10000), // 10 second timeout
-        }
-      );
-
       if (!response.ok) {
         // Suppress 429 (Too Many Requests) errors - these are expected during rate limiting
         if (response.status === 429) {
@@ -343,14 +104,20 @@
         );
         return;
       }
-
-      const data = (await response.json()) as LinkEventsResponse;
-
-      if (!data.success || !data.events || data.events.length === 0) {
-        return; // No events to process
-      }
-
-      console.log(`📬 Processing ${data.events.length} link notification(s)`);
+//       if (!response.ok) {
+//         console.error(
+//           `Failed to fetch link events: ${response.status} ${response.statusText}`
+//         );
+//         return;
+//       }
+
+//       const data = (await response.json()) as LinkEventsResponse;
+
+//       if (!data.success || !data.events || data.events.length === 0) {
+//         return; // No events to process
+//       }
+
+//       console.log(`📬 Processing ${data.events.length} link notification(s)`);
 
       // Process each link event
       for (const event of data.events) {
@@ -368,122 +135,129 @@
       console.error('Error checking for link events:', error);
     }
   }
-
-  /**
-   * Process a single link event and send notification
-   */
-  private async processLinkEvent(event: LinkEvent): Promise<void> {
-    try {
-      // Get Discord user ID from the user's accounts
-      // The API already filters for Discord accounts, so we should have at least one
-      const discordAccount = event.user.accounts.find(
-        acc => acc.accountId // This is the Discord ID
-      );
-
-      if (!discordAccount) {
-        console.warn(`No Discord account found for user ${event.userId}`);
-        await this.markEventAsNotified(event.id);
-        return;
-      }
-
-      const discordUserId = discordAccount.accountId;
-      const discordUser = await this.client.users.fetch(discordUserId);
-
-      if (!discordUser) {
-        console.warn(`Discord user not found: ${discordUserId}`);
-        await this.markEventAsNotified(event.id);
-        return;
-      }
-
-      // Create success notification embed
-      const embed = new EmbedBuilder()
-        .setColor(0x00d4aa)
-        .setTitle('🎉 Roblox Account Linked!')
-        .setDescription(
-          '**Your Roblox account has been successfully connected to Bloxtr8!**'
-        )
-        .setThumbnail(discordUser.displayAvatarURL())
-        .addFields(
-          {
-            name: '🔗 **Connected Account**',
-            value: `Roblox ID: \`${event.accountId}\``,
-            inline: true,
-          },
-          {
-            name: '✅ **Status**',
-            value: '**Account verified and ready for trading**',
-            inline: true,
-          },
-          {
-            name: "🚀 **What's Next?**",
-            value:
-              '• Create listings with `/listing create`\n• Browse marketplace\n• Start trading securely',
-            inline: false,
-          }
-        )
-        .setFooter({
-          text: '🛡️ Bloxtr8 • Secure Trading Platform',
-          iconURL:
-            'https://cdn.discordapp.com/attachments/1234567890/1234567890/bloxtr8-logo.png',
-        })
-        .setTimestamp();
-
-      // Send DM notification
-      const dmResult = await sendDMWithEmbed(discordUser, embed);
-
-      if (dmResult.success) {
-        console.log(
-          `✅ Sent link notification to user ${discordUser.username} (${discordUserId})`
-        );
-      } else {
-        console.warn(
-          `⚠️ Failed to send link notification to user ${discordUser.username}: ${dmResult.error}`
-        );
-        // Still mark as notified to avoid retrying indefinitely
-      }
-
-      // Mark event as notified regardless of DM success
-      await this.markEventAsNotified(event.id);
-    } catch (error) {
-      console.error(`Error processing link event ${event.id}:`, error);
-      // Mark as notified to prevent infinite retries
-      await this.markEventAsNotified(event.id);
-    }
-  }
-
-  /**
-   * Mark a link event as notified
-   */
-  private async markEventAsNotified(eventId: string): Promise<void> {
-    try {
-      const response = await fetch(
-        `${this.apiBaseUrl}/api/users/link-events/${eventId}/notify`,
-        {
-          method: 'POST',
-          headers: {
-            'Content-Type': 'application/json',
-          },
-          signal: AbortSignal.timeout(5000), // 5 second timeout
-        }
-      );
-
-      if (!response.ok) {
-        console.error(
-          `Failed to mark event ${eventId} as notified: ${response.status}`
-        );
-      }
-    } catch (error) {
-      console.error(`Error marking event ${eventId} as notified:`, error);
-    }
-  }
-
-  /**
-   * Get service status
-   */
-  getStatus(): { isRunning: boolean; intervalMs?: number } {
-    return {
-      isRunning: this.isRunning,
-    };
-  }
-}
->>>>>>> 854e0f4b
+//       // Process each link event
+//       for (const event of data.events) {
+//         await this.processLinkEvent(event);
+//       }
+//     } catch (error) {
+//       console.error('Error checking for link events:', error);
+//     }
+//   }
+
+//   /**
+//    * Process a single link event and send notification
+//    */
+//   private async processLinkEvent(event: LinkEvent): Promise<void> {
+//     try {
+//       // Get Discord user ID from the user's accounts
+//       // The API already filters for Discord accounts, so we should have at least one
+//       const discordAccount = event.user.accounts.find(
+//         acc => acc.accountId // This is the Discord ID
+//       );
+
+//       if (!discordAccount) {
+//         console.warn(`No Discord account found for user ${event.userId}`);
+//         await this.markEventAsNotified(event.id);
+//         return;
+//       }
+
+//       const discordUserId = discordAccount.accountId;
+//       const discordUser = await this.client.users.fetch(discordUserId);
+
+//       if (!discordUser) {
+//         console.warn(`Discord user not found: ${discordUserId}`);
+//         await this.markEventAsNotified(event.id);
+//         return;
+//       }
+
+//       // Create success notification embed
+//       const embed = new EmbedBuilder()
+//         .setColor(0x00d4aa)
+//         .setTitle('🎉 Roblox Account Linked!')
+//         .setDescription(
+//           '**Your Roblox account has been successfully connected to Bloxtr8!**'
+//         )
+//         .setThumbnail(discordUser.displayAvatarURL())
+//         .addFields(
+//           {
+//             name: '🔗 **Connected Account**',
+//             value: `Roblox ID: \`${event.accountId}\``,
+//             inline: true,
+//           },
+//           {
+//             name: '✅ **Status**',
+//             value: '**Account verified and ready for trading**',
+//             inline: true,
+//           },
+//           {
+//             name: "🚀 **What's Next?**",
+//             value:
+//               '• Create listings with `/listing create`\n• Browse marketplace\n• Start trading securely',
+//             inline: false,
+//           }
+//         )
+//         .setFooter({
+//           text: '🛡️ Bloxtr8 • Secure Trading Platform',
+//           iconURL:
+//             'https://cdn.discordapp.com/attachments/1234567890/1234567890/bloxtr8-logo.png',
+//         })
+//         .setTimestamp();
+
+//       // Send DM notification
+//       const dmResult = await sendDMWithEmbed(discordUser, embed);
+
+//       if (dmResult.success) {
+//         console.log(
+//           `✅ Sent link notification to user ${discordUser.username} (${discordUserId})`
+//         );
+//       } else {
+//         console.warn(
+//           `⚠️ Failed to send link notification to user ${discordUser.username}: ${dmResult.error}`
+//         );
+//         // Still mark as notified to avoid retrying indefinitely
+//       }
+
+//       // Mark event as notified regardless of DM success
+//       await this.markEventAsNotified(event.id);
+//     } catch (error) {
+//       console.error(`Error processing link event ${event.id}:`, error);
+//       // Mark as notified to prevent infinite retries
+//       await this.markEventAsNotified(event.id);
+//     }
+//   }
+
+//   /**
+//    * Mark a link event as notified
+//    */
+//   private async markEventAsNotified(eventId: string): Promise<void> {
+//     try {
+//       const response = await fetch(
+//         `${this.apiBaseUrl}/api/users/link-events/${eventId}/notify`,
+//         {
+//           method: 'POST',
+//           headers: {
+//             'Content-Type': 'application/json',
+//           },
+//           signal: AbortSignal.timeout(5000), // 5 second timeout
+//         }
+//       );
+
+//       if (!response.ok) {
+//         console.error(
+//           `Failed to mark event ${eventId} as notified: ${response.status}`
+//         );
+//       }
+//     } catch (error) {
+//       console.error(`Error marking event ${eventId} as notified:`, error);
+//     }
+//   }
+
+//   /**
+//    * Get service status
+//    */
+//   getStatus(): { isRunning: boolean; intervalMs?: number } {
+//     return {
+//       isRunning: this.isRunning,
+//     };
+//   }
+// }