--- conflicted
+++ resolved
@@ -1,14 +1,8 @@
-<<<<<<< HEAD
-import dotenv from 'dotenv';
-dotenv.config();
 import { Client, GatewayIntentBits, REST, Routes, SlashCommandBuilder } from 'discord.js';
-=======
-import { Client, GatewayIntentBits } from 'discord.js';
 import { config } from '@dotenvx/dotenvx';
 
 // Load environment variables
 config();
->>>>>>> 98b7c8ca
 
 const client = new Client({ 
     intents: [
@@ -16,7 +10,6 @@
     ]
 });
 
-<<<<<<< HEAD
 client.once('clientReady', async () => {
     console.log(`Logged in as ${client.user?.tag}`);
 
@@ -69,40 +62,4 @@
     }
 });
 
-client.login(process.env.DISCORD_TOKEN);
-=======
-client.once('ready', () => {
-  console.log(`Bloxtr8 Discord Bot is online!`);
-  console.log(`Logged in as ${client.user?.tag}`);
-  console.log(`Serving ${client.guilds.cache.size} guilds`);
-});
-
-client.on('messageCreate', async message => {
-  // Ignore bot messages
-  if (message.author.bot) return;
-
-  // Simple ping command for testing
-  if (message.content === '!ping') {
-    message.reply('Pong! Bloxtr8 bot is running!');
-  }
-});
-
-// Handle process termination gracefully
-process.on('SIGINT', () => {
-  console.log('\nShutting down Bloxtr8 Discord Bot...');
-  client.destroy();
-  process.exit(0);
-});
-
-// Start the bot
-if (!process.env.DISCORD_BOT_TOKEN) {
-  console.error('DISCORD_BOT_TOKEN is not set in environment variables');
-  console.log('Create a .env file with DISCORD_BOT_TOKEN=your_bot_token');
-  process.exit(1);
-}
-
-client.login(process.env.DISCORD_BOT_TOKEN).catch(error => {
-  console.error('Failed to login to Discord:', error);
-  process.exit(1);
-});
->>>>>>> 98b7c8ca
+client.login(process.env.DISCORD_TOKEN);