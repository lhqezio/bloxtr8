--- conflicted
+++ resolved
@@ -9,17 +9,12 @@
   REST,
   Routes,
   SlashCommandBuilder,
-<<<<<<< HEAD
-  ActionRowBuilder,
-  ButtonBuilder,
-  ButtonStyle,
-  EmbedBuilder,
-=======
   TextInputBuilder,
   TextInputStyle,
   type ChatInputCommandInteraction,
   type ModalSubmitInteraction,
->>>>>>> 9b1f6227
+  ButtonBuilder,
+  ButtonStyle,
 } from 'discord.js';
 
 import { createListing, getApiBaseUrl } from './utils/apiClient.js';
@@ -115,18 +110,8 @@
       .setDescription('Check bot latency')
       .toJSON(),
     new SlashCommandBuilder()
-<<<<<<< HEAD
       .setName('signin')
       .setDescription('Get a sign-in link for your Bloxtr8 account')
-=======
-      .setName('listing')
-      .setDescription('Create a new listing')
-      .addSubcommand(subcommand =>
-        subcommand
-          .setName('create')
-          .setDescription('Create a new listing for sale')
-      )
->>>>>>> 9b1f6227
       .toJSON(),
   ];
 
@@ -174,251 +159,10 @@
       const latency = Date.now() - startTime;
       const apiLatency = Math.round(client.ws.ping);
 
-      await interaction.editReply({
-        content: ` Pong! Latency: ${latency}ms | API Latency: ${apiLatency}ms`,
-      });
-    }
-
-    if (
-      interaction.commandName === 'listing' &&
-      interaction.options.getSubcommand() === 'create'
-    ) {
-      await handleListingCreate(interaction);
-    }
-  }
-
-  // Handle modal submissions
-  if (interaction.isModalSubmit()) {
-    if (interaction.customId === 'listing_create_modal') {
-      await handleListingModalSubmit(interaction);
-    }
-  }
-});
-
-/**
- * Handles the /listing create slash command
- * Shows verification check and opens modal if user is verified
- */
-async function handleListingCreate(interaction: ChatInputCommandInteraction) {
-  try {
-    // Ensure user exists in database
-    const userResult = await ensureUserExists(
-      interaction.user.id,
-      interaction.user.username
-    );
-
-    if (!userResult.user) {
-      await interaction.reply({
-        content: `❌ ${userResult.error}`,
-        ephemeral: true,
-      });
-      return;
-    }
-
-    // Check if user is verified
-    const verificationResult = await verifyUserForListing(interaction.user.id);
-
-    if (!verificationResult.isVerified) {
-      const embed = new EmbedBuilder()
-        .setColor(0xff6b6b)
-        .setTitle('❌ Verification Required')
-        .setDescription(
-          verificationResult.error || 'Account verification required.'
-        )
-        .addFields({
-          name: 'Next Steps',
-          value:
-            'Please complete KYC verification to create listings. Contact support for assistance.',
-        })
-        .setTimestamp();
-
-      await interaction.reply({
-        embeds: [embed],
-        ephemeral: true,
-      });
-      return;
-    }
-
-    // User is verified, show the listing creation modal
-    const modal = new ModalBuilder()
-      .setCustomId('listing_create_modal')
-      .setTitle('Create New Listing');
-
-    // Title input
-    const titleInput = new TextInputBuilder()
-      .setCustomId('listing_title')
-      .setLabel('Listing Title')
-      .setStyle(TextInputStyle.Short)
-      .setPlaceholder('Enter a descriptive title for your listing')
-      .setRequired(true)
-      .setMaxLength(255);
-
-    // Summary input
-    const summaryInput = new TextInputBuilder()
-      .setCustomId('listing_summary')
-      .setLabel('Description')
-      .setStyle(TextInputStyle.Paragraph)
-      .setPlaceholder('Describe what you are selling in detail')
-      .setRequired(true)
-      .setMaxLength(1000);
-
-    // Price input
-    const priceInput = new TextInputBuilder()
-      .setCustomId('listing_price')
-      .setLabel('Price (in cents)')
-      .setStyle(TextInputStyle.Short)
-      .setPlaceholder('Enter price in cents (e.g., 1000 for $10.00)')
-      .setRequired(true);
-
-    // Category input
-    const categoryInput = new TextInputBuilder()
-      .setCustomId('listing_category')
-      .setLabel('Category')
-      .setStyle(TextInputStyle.Short)
-      .setPlaceholder('e.g., Game Pass, Developer Products, Virtual Items')
-      .setRequired(true)
-      .setMaxLength(100);
-
-    // Add inputs to action rows
-    const titleRow = new ActionRowBuilder<TextInputBuilder>().addComponents(
-      titleInput
-    );
-    const summaryRow = new ActionRowBuilder<TextInputBuilder>().addComponents(
-      summaryInput
-    );
-    const priceRow = new ActionRowBuilder<TextInputBuilder>().addComponents(
-      priceInput
-    );
-    const categoryRow = new ActionRowBuilder<TextInputBuilder>().addComponents(
-      categoryInput
-    );
-
-    modal.addComponents(titleRow, summaryRow, priceRow, categoryRow);
-
-    await interaction.showModal(modal);
-  } catch (error) {
-    console.error('Error handling listing create:', error);
-    await interaction.reply({
-      content:
-        '❌ An error occurred while processing your request. Please try again later.',
-      ephemeral: true,
+    await interaction.editReply({
+      content: ` Pong! Latency: ${latency}ms | API Latency: ${apiLatency}ms`,
     });
   }
-}
-
-/**
- * Handles the modal submission for listing creation
- * Validates input and calls API to create listing
- */
-async function handleListingModalSubmit(interaction: ModalSubmitInteraction) {
-  try {
-    // Extract form data
-    const title = interaction.fields.getTextInputValue('listing_title');
-    const summary = interaction.fields.getTextInputValue('listing_summary');
-    const priceText = interaction.fields.getTextInputValue('listing_price');
-    const category = interaction.fields.getTextInputValue('listing_category');
-
-    // Validate price
-    const price = parseInt(priceText, 10);
-    if (isNaN(price) || price <= 0) {
-      await interaction.reply({
-        content: '❌ Invalid price. Please enter a positive number in cents.',
-        ephemeral: true,
-      });
-      return;
-    }
-
-    // Get user info
-    const userResult = await ensureUserExists(
-      interaction.user.id,
-      interaction.user.username
-    );
-
-    if (!userResult.user) {
-      await interaction.reply({
-        content: `❌ ${userResult.error}`,
-        ephemeral: true,
-      });
-      return;
-    }
-
-    // Show loading message
-    await interaction.reply({
-      content: '⏳ Creating your listing...',
-      ephemeral: true,
-    });
-
-    // Create listing via API
-    const apiResult = await createListing({
-      title,
-      summary,
-      price,
-      category,
-      sellerId: userResult.user.id,
-      guildId: interaction.guildId || undefined,
-    });
-
-    if (!apiResult.success) {
-      const errorMessage = apiResult.error.errors
-        ? apiResult.error.errors.map(e => `${e.field}: ${e.message}`).join('\n')
-        : apiResult.error.message;
-
-      await interaction.editReply({
-        content: `❌ Failed to create listing:\n${errorMessage}`,
-      });
-      return;
-    }
-
-    // Success - show listing created message with ID and link
-    const embed = new EmbedBuilder()
-      .setColor(0x51cf66)
-      .setTitle('✅ Listing Created Successfully!')
-      .setDescription('Your listing has been created and is now active.')
-      .addFields(
-        {
-          name: 'Listing ID',
-          value: `\`${apiResult.data.id}\``,
-          inline: true,
-        },
-        {
-          name: 'Title',
-          value: title,
-          inline: true,
-        },
-        {
-          name: 'Price',
-          value: `$${(price / 100).toFixed(2)}`,
-          inline: true,
-        },
-        {
-          name: 'Category',
-          value: category,
-          inline: true,
-        },
-        {
-          name: 'View Listing',
-          value: `[Click here to view](${getApiBaseUrl()}/api/listings/${apiResult.data.id})`,
-          inline: false,
-        }
-      )
-      .setTimestamp()
-      .setFooter({
-        text: `Created by ${interaction.user.username}`,
-        iconURL: interaction.user.displayAvatarURL(),
-      });
-
-    await interaction.editReply({
-      content: '',
-      embeds: [embed],
-    });
-  } catch (error) {
-    console.error('Error handling modal submission:', error);
-    await interaction.editReply({
-      content:
-        '❌ An error occurred while creating your listing. Please try again later.',
-    });
-  }
-<<<<<<< HEAD
 
   if (interaction.commandName === 'signin') {
     await signIn(interaction);
@@ -426,8 +170,5 @@
 
   }
 });
-=======
-}
->>>>>>> 9b1f6227
 
 client.login(process.env.DISCORD_BOT_TOKEN);