import { PrismaClient } from '@bloxtr8/database';
import { Router, type Router as ExpressRouter } from 'express';

import { AppError } from '../middleware/errorHandler.js';

const router: ExpressRouter = Router();
const prisma = new PrismaClient();

router.get('/users/account/:id', async (req, res, next) => {
  try {
    const { id } = req.params;

    const info = await prisma.user.findUnique({
      where: { id },
    });

    if (!info) {
      throw new AppError('User not found', 404);
    }

    res.status(200).json(info);
  } catch (error) {
    console.error(error);
    next(error);
  }
});
// User verification endpoints
router.get('/users/verify/:id', async (req, res, next) => {
  try {
    const { id } = req.params;

    if (!id || typeof id !== 'string' || id.trim() === '') {
      throw new AppError(
        'Account ID is required and must be a non-empty string',
        400
      );
    }

    const user = await prisma.user.findFirst({
      where: {
        accounts: {
          some: {
            accountId: id,
<<<<<<< HEAD
            providerId: 'discord',
=======
>>>>>>> 2432c776
          },
        },
      },
      select: {
        id: true,
        discordId: true,
        username: true,
        kycVerified: true,
        kycTier: true,
      },
    });

    if (!user) {
      throw new AppError('User not found', 404);
    }

    res.status(200).json(user);
  } catch (error) {
    console.error(error);
    next(error);
  }
});

// Account listing endpoint for Discord bot verify command
router.get('/users/accounts/:id', async (req, res, next) => {
  try {
    const { id } = req.params;

    if (!id || typeof id !== 'string' || id.trim() === '') {
      throw new AppError(
        'Account ID is required and must be a non-empty string',
        400
      );
    }

    const user = await prisma.user.findFirst({
      where: {
        accounts: {
          some: {
            accountId: id,
<<<<<<< HEAD
            providerId: 'discord',
=======
>>>>>>> 2432c776
          },
        },
      },
    });

    if (!user) {
      // Return empty array if user not found
      return res.status(200).json([]);
    }

    const accounts = await prisma.account.findMany({
      where: {
        userId: user.id,
      },
      select: {
        accountId: true,
        providerId: true,
      },
    });

    res.status(200).json(accounts);
  } catch (error) {
    console.error(error);
    next(error);
  }
});

router.post('/users/ensure', async (req, res, next) => {
  try {
    const { discordId, username } = req.body;

    if (!discordId || !username) {
      throw new AppError('Discord ID and username are required', 400);
    }

    // Try to find existing user by Discord account
    let user = await prisma.user.findFirst({
      where: {
        accounts: {
          some: {
            accountId: discordId,
            providerId: 'discord',
          },
        },
      },
      select: {
        id: true,
        discordId: true,
        username: true,
        kycVerified: true,
        kycTier: true,
      },
    });

    // Create user if they don't exist
    if (!user) {
      // Create user with placeholder email
      const newUser = await prisma.user.create({
        data: {
          discordId,
          username,
          email: `${discordId}@discord.example`, // Placeholder email for Discord users
          kycVerified: false, // Default to unverified
          kycTier: 'TIER_1', // Default tier
        },
        select: {
          id: true,
          discordId: true,
          username: true,
          kycVerified: true,
          kycTier: true,
        },
      });

      // Create linked Discord account record
      await prisma.account.create({
        data: {
          id: `discord_${discordId}`,
          accountId: discordId,
          providerId: 'discord',
          userId: newUser.id,
        },
      });

      user = newUser;
    }

    res.status(200).json(user);
  } catch (error) {
    next(error);
  }
});

export default router;<|MERGE_RESOLUTION|>--- conflicted
+++ resolved
@@ -41,10 +41,6 @@
         accounts: {
           some: {
             accountId: id,
-<<<<<<< HEAD
-            providerId: 'discord',
-=======
->>>>>>> 2432c776
           },
         },
       },
@@ -85,10 +81,6 @@
         accounts: {
           some: {
             accountId: id,
-<<<<<<< HEAD
-            providerId: 'discord',
-=======
->>>>>>> 2432c776
           },
         },
       },
