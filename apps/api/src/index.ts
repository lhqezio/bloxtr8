--- conflicted
+++ resolved
@@ -7,24 +7,17 @@
 import helmet from 'helmet';
 import pkg from 'pg';
 
-<<<<<<< HEAD
 import { auth } from "./lib/auth.js";
-=======
 import { errorHandler, notFoundHandler } from './middleware/errorHandler.js';
 import apiRoutes from './routes/api.js';
 import healthRoutes, { setPool } from './routes/health.js';
 
->>>>>>> 50ccc486
 const { Pool } = pkg;
 // Load environment variables
 config();
 
-<<<<<<< HEAD
-const app = express();
-=======
 const app: express.Application = express();
 app.use(compress());
->>>>>>> 50ccc486
 const port = process.env.PORT || 3000;
 app.all("/api/auth/*", toNodeHandler(auth));
 
