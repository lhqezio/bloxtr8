--- conflicted
+++ resolved
@@ -38,11 +38,7 @@
     setError(null)
 
     // use Better Auth's recommended destructuring
-<<<<<<< HEAD
-    const { error: authError } = await authClient.signUp.email(
-=======
     const { data, error: authError } = await authClient.signUp.email(
->>>>>>> 2432c776
       {
         email: formData.email,
         password: formData.password,
