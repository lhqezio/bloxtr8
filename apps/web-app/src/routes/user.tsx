import { createFileRoute } from '@tanstack/react-router'
import { useState } from 'react'
import { authClient } from '@/lib/auth-client'
import { Button } from '@/components/ui/button'
import { Discord } from '@/components/logo/Discord'
import { Roblox } from '@/components/logo/Roblox'

export const Route = createFileRoute('/user')({
  component: User,
})

function User() {
  const [isLoading, setIsLoading] = useState(false)

  async function handleSocial(provider: 'discord' | 'roblox') {
    const { error } = await authClient.linkSocial(
      { provider, callbackURL: '/user' },
      {
        onRequest: () => {
          setIsLoading(true)
        },
        onSuccess: () => {
          setIsLoading(false)
        },
        onError: () => {
          setIsLoading(false)
        },
      },
    )
    if (error) {
      console.error(error.statusText)
    }
  }
<<<<<<< HEAD
  const { data: session, isPending } = authClient.useSession()
=======
  const { data: session, isPending, error, refetch } = authClient.useSession()
>>>>>>> 2432c776
  if (isPending) return <p>Loading...</p>
  if (!session) return <p>Not logged in</p>
  return (
    <div>
      <p>Hello {session.user.name}</p>
      <div className="flex flex-col gap-4">
        <Button
          variant="outline"
          className="w-full"
          type="button"
          onClick={() => handleSocial('discord')}
          disabled={isLoading}
        >
          <Discord />
          {isLoading ? 'Redirecting...' : 'Link account with Discord'}
        </Button>
        <Button
          variant="outline"
          className="w-full"
          type="button"
          onClick={() => handleSocial('roblox')}
          disabled={isLoading}
        >
          <Roblox />
          {isLoading ? 'Redirecting...' : 'Link account Roblox'}
        </Button>
      </div>
    </div>
  )
}<|MERGE_RESOLUTION|>--- conflicted
+++ resolved
@@ -31,11 +31,7 @@
       console.error(error.statusText)
     }
   }
-<<<<<<< HEAD
-  const { data: session, isPending } = authClient.useSession()
-=======
   const { data: session, isPending, error, refetch } = authClient.useSession()
->>>>>>> 2432c776
   if (isPending) return <p>Loading...</p>
   if (!session) return <p>Not logged in</p>
   return (
